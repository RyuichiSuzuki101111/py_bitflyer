--- conflicted
+++ resolved
@@ -266,16 +266,6 @@
         Send the getpermissions request.
         """
         path = '/v1/me/getbalance'
-<<<<<<< HEAD
-        return self.send_request('GET', path)
-
-    def me_getaddresses(self) -> Response:
-        """
-        Send the getaddresses request.
-        """
-        path = '/v1/me/getaddresses'
-        return self.send_request('GET', path)
-=======
         return self.send_request('GET', path, add_headers=True)
 
     def me_getcollateral(self) -> Response:
@@ -290,5 +280,4 @@
         Send the getcollateralaccounts request.
         """
         path = '/v1/me/getcollateralaccounts'
-        return self.send_request('GET', path, add_headers=True)
->>>>>>> bc2e70bc
+        return self.send_request('GET', path, add_headers=True)